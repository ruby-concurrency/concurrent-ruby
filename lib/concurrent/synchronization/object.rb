--- conflicted
+++ resolved
@@ -15,41 +15,10 @@
                            end
     private_constant :ObjectImplementation
 
-<<<<<<< HEAD
     # Abstract object providing final, volatile, ans CAS extensions to build other concurrent abstractions.
     # - final instance variables see {Object.safe_initialization!}
     # - volatile instance variables see {Object.attr_volatile}
     # - volatile instance variables see {Object.attr_volatile_with_cas}
-=======
-    # TODO fix documentation
-    # @!macro [attach] synchronization_object
-    #
-    #   Safe synchronization under any Ruby implementation.
-    #   It provides methods like `#synchronize`, `#wait`, `#signal` and `#broadcast`.
-    #   Provides a single layer which can improve its implementation over time without changes needed to
-    #   the classes using it. Use {Synchronization::Object} not this abstract class.
-    #
-    #   @note this object does not support usage together with
-    #     [`Thread#wakeup`](http://ruby-doc.org/core-2.2.0/Thread.html#method-i-wakeup)
-    #     and [`Thread#raise`](http://ruby-doc.org/core-2.2.0/Thread.html#method-i-raise).
-    #     `Thread#sleep` and `Thread#wakeup` will work as expected but mixing `Synchronization::Object#wait` and
-    #     `Thread#wakeup` will not work on all platforms.
-    #
-    #   @see {Event} implementation as an example of this class use
-    #
-    #   @example simple
-    #     class AnClass < Synchronization::Object
-    #       def initialize
-    #         super
-    #         synchronize { @value = 'asd' }
-    #       end
-    #
-    #       def value
-    #         synchronize { @value }
-    #       end
-    #     end
-    #
->>>>>>> 3e7d5d34
     class Object < ObjectImplementation
 
       # @!method self.attr_volatile(*names)
