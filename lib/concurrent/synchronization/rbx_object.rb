--- conflicted
+++ resolved
@@ -1,13 +1,6 @@
 module Concurrent
   module Synchronization
 
-<<<<<<< HEAD
-    # @!visibility private
-    # @!macro internal_implementation_note
-    class RbxObject < AbstractObject
-      def initialize
-        # nothing to do
-=======
     module RbxAttrVolatile
       def self.included(base)
         base.extend(ClassMethods)
@@ -31,7 +24,6 @@
           end
           names.map { |n| [n, :"#{n}="] }.flatten
         end
->>>>>>> a4a9a769
       end
 
       def full_memory_barrier
