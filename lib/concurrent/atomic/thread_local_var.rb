--- conflicted
+++ resolved
@@ -40,15 +40,6 @@
 
     NIL_SENTINEL = Object.new
 
-<<<<<<< HEAD
-=======
-    if RUBY_PLATFORM == 'java'
-      include ThreadLocalJavaStorage
-    else
-      include ThreadLocalRubyStorage
-    end
-
->>>>>>> bc8dc63b
     def initialize(default = nil)
       @default = default
       allocate_storage
@@ -83,10 +74,8 @@
   class ThreadLocalVar < AbstractThreadLocalVar
     if RUBY_PLATFORM == 'java'
       include ThreadLocalJavaStorage
-    elsif Thread.current.respond_to?(:thread_variable_set)
-      include ThreadLocalNewStorage
     else
-      include ThreadLocalOldStorage
+      include ThreadLocalRubyStorage
     end
   end
 
