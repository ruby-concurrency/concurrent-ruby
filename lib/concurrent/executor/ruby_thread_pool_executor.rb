--- conflicted
+++ resolved
@@ -107,13 +107,13 @@
     end
 
     # @!visibility private
-<<<<<<< HEAD
+    def worker_task_completed
+      synchronize { @completed_task_count += 1 }
+    end
+
+    # @!visibility private
     def worker_task_failed
       synchronize { @failed_task_count += 1 }
-=======
-    def worker_task_completed
-      synchronize { @completed_task_count += 1 }
->>>>>>> ebb63d3b
     end
 
     private
