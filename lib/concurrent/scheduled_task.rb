require 'concurrent/errors'
require 'concurrent/ivar'
<<<<<<< HEAD
require 'concurrent/utility/timer'
require 'concurrent/utility/deprecation'
=======
require 'concurrent/configuration'
>>>>>>> d82334d0
require 'concurrent/executor/executor'
require 'concurrent/executor/timer_set'
require 'concurrent/utility/monotonic_time'

module Concurrent

  # `ScheduledTask` is a close relative of `Concurrent::Future` but with one
  # important difference: A `Future` is set to execute as soon as possible
  # whereas a `ScheduledTask` is set to execute after a specified delay. This
  # implementation is loosely based on Java's
  # [ScheduledExecutorService](http://docs.oracle.com/javase/7/docs/api/java/util/concurrent/ScheduledExecutorService.html). 
  # It is a more feature-rich variant of {Concurrent.timer}.
  # 
  # The *intended* schedule time of task execution is set on object construction
  # with the `delay` argument. The delay is a numeric (floating point or integer)
  # representing a number of seconds in the future. Any other value or a numeric
  # equal to or less than zero will result in an exception. The *actual* schedule
  # time of task execution is set when the `execute` method is called.
  #  
  # The constructor can also be given zero or more processing options. Currently
  # the only supported options are those recognized by the
  # [Dereferenceable](Dereferenceable) module. 
  # 
  # The final constructor argument is a block representing the task to be performed.
  # If no block is given an `ArgumentError` will be raised.
  # 
  # **States**
  # 
  # `ScheduledTask` mixes in the  [Obligation](Obligation) module thus giving it
  # "future" behavior. This includes the expected lifecycle states. `ScheduledTask`
  # has one additional state, however. While the task (block) is being executed the
  # state of the object will be `:processing`. This additional state is necessary
  # because it has implications for task cancellation. 
  # 
  # **Cancellation**
  # 
  # A `:pending` task can be cancelled using the `#cancel` method. A task in any
  # other state, including `:processing`, cannot be cancelled. The `#cancel`
  # method returns a boolean indicating the success of the cancellation attempt.
  # A cancelled `ScheduledTask` cannot be restarted. It is immutable. 
  # 
  # **Obligation and Observation**
  # 
  # The result of a `ScheduledTask` can be obtained either synchronously or
  # asynchronously. `ScheduledTask` mixes in both the [Obligation](Obligation)
  # module and the
  # [Observable](http://ruby-doc.org/stdlib-2.0/libdoc/observer/rdoc/Observable.html)
  # module from the Ruby standard library. With one exception `ScheduledTask`
  # behaves identically to [Future](Observable) with regard to these modules. 
  #
  # @!macro copy_options
  #
  # @example Basic usage
  #
  #   require 'concurrent'
  #   require 'thread'   # for Queue
  #   require 'open-uri' # for open(uri)
  #   
  #   class Ticker
  #     def get_year_end_closing(symbol, year)
  #       uri = "http://ichart.finance.yahoo.com/table.csv?s=#{symbol}&a=11&b=01&c=#{year}&d=11&e=31&f=#{year}&g=m"
  #       data = open(uri) {|f| f.collect{|line| line.strip } }
  #       data[1].split(',')[4].to_f
  #     end
  #   end
  #   
  #   # Future
  #   price = Concurrent::Future.execute{ Ticker.new.get_year_end_closing('TWTR', 2013) }
  #   price.state #=> :pending
  #   sleep(1)    # do other stuff
  #   price.value #=> 63.65
  #   price.state #=> :fulfilled
  #   
  #   # ScheduledTask
  #   task = Concurrent::ScheduledTask.execute(2){ Ticker.new.get_year_end_closing('INTC', 2013) }
  #   task.state #=> :pending
  #   sleep(3)   # do other stuff
  #   task.value #=> 25.96
  # 
  # @example Successful task execution
  #   
  #   task = Concurrent::ScheduledTask.new(2){ 'What does the fox say?' }
  #   task.state         #=> :unscheduled
  #   task.execute
  #   task.state         #=> pending
  #   
  #   # wait for it...
  #   sleep(3)
  #   
  #   task.unscheduled? #=> false
  #   task.pending?     #=> false
  #   task.fulfilled?   #=> true
  #   task.rejected?    #=> false
  #   task.value        #=> 'What does the fox say?'
  # 
  # @example One line creation and execution
  # 
  #   task = Concurrent::ScheduledTask.new(2){ 'What does the fox say?' }.execute
  #   task.state         #=> pending
  # 
  #   task = Concurrent::ScheduledTask.execute(2){ 'What do you get when you multiply 6 by 9?' }
  #   task.state         #=> pending
  # 
  # @example Failed task execution
  # 
  #   task = Concurrent::ScheduledTask.execute(2){ raise StandardError.new('Call me maybe?') }
  #   task.pending?      #=> true
  #   
  #   # wait for it...
  #   sleep(3)
  #   
  #   task.unscheduled? #=> false
  #   task.pending?     #=> false
  #   task.fulfilled?   #=> false
  #   task.rejected?    #=> true
  #   task.value        #=> nil
  #   task.reason       #=> #<StandardError: Call me maybe?> 
  # 
  # @example Task execution with observation
  # 
  #   observer = Class.new{
  #     def update(time, value, reason)
  #       puts "The task completed at #{time} with value '#{value}'"
  #     end
  #   }.new
  #   
  #   task = Concurrent::ScheduledTask.new(2){ 'What does the fox say?' }
  #   task.add_observer(observer)
  #   task.execute
  #   task.pending?      #=> true
  #   
  #   # wait for it...
  #   sleep(3)
  #   
  #   #>> The task completed at 2013-11-07 12:26:09 -0500 with value 'What does the fox say?'
  #
  # @!macro monotonic_clock_warning
  #
  # @see Concurrent.timer
  class ScheduledTask < IVar
<<<<<<< HEAD
    include Deprecation
=======
    include Comparable
>>>>>>> d82334d0

    # The executor on which to execute the task.
    # @!visibility private
    attr_reader :executor

    # Schedule a task for execution at a specified future time.
    #
    # @param [Float] delay the number of seconds to wait for before executing the task
    #
    # @yield the task to be performed
    #
    # @!macro executor_and_deref_options
    #
    # @option opts [object, Array] :args zero or more arguments to be passed the task
    #   block on execution
    #
    # @raise [ArgumentError] When no block is given
    # @raise [ArgumentError] When given a time that is in the past
    #
    # @!macro [attach] deprecated_scheduling_by_clock_time
    #
    #   @note Scheduling is now based on a monotonic clock. This makes the timer much
    #     more accurate, but only when scheduling based on a delay interval.
    #     Scheduling a task based on a clock time is deprecated. It will still work
    #     but will not be supported in the 1.0 release.
    def initialize(delay, opts = {}, &task)
      raise ArgumentError.new('no block given') unless block_given?
      super(IVar::NO_VALUE, opts, &nil)
      synchronize do
        @delay = calculate_delay!(delay) # may raise exception
        ns_set_state(:unscheduled)
        @parent = opts.fetch(:timer_set, Concurrent.global_timer_set)
        @args = get_arguments_from(opts)
        @task = task
        @time = nil
        @executor = Executor.executor_from_options(opts) || Concurrent.global_io_executor
        self.observers = CopyOnNotifyObserverSet.new
      end
    end

    # The `delay` value given at instanciation.
    #
    # @return [Float] the initial delay.
    def initial_delay
      synchronize { @delay }
    end

    # The `delay` value given at instanciation.
    #
    # @return [Float] the initial delay.
    #
    # @deprecated use {#initial_delay} instead
    def delay
      warn '[DEPRECATED] use #initial_delay instead'
      initial_delay
    end

    # The monotonic time at which the the task is scheduled to be executed.
    # 
    # @return [Float] the schedule time or nil if `unscheduled`
    def schedule_time
<<<<<<< HEAD
      Deprecation.deprecated 'schedule_time is now based on a monotonic clock'
      @schedule_time
=======
      synchronize { @time }
    end

    # Comparator which orders by schedule time.
    #
    # @!visibility private
    def <=>(other)
      schedule_time <=> other.schedule_time
>>>>>>> d82334d0
    end

    # Has the task been cancelled?
    #
    # @return [Boolean] true if the task is in the given state else false
    def cancelled?
      synchronize { ns_check_state?(:cancelled) }
    end

    # In the task execution in progress?
    #
    # @return [Boolean] true if the task is in the given state else false
    def processing?
      synchronize { ns_check_state?(:processing) }
    end

    # In the task execution in progress?
    #
    # @return [Boolean] true if the task is in the given state else false
    #
    # @deprecated Use {#processing?} instead.
    def in_progress?
      warn '[DEPRECATED] use #processing? instead'
      processing?
    end

    # Cancel this task and prevent it from executing. A task can only be
    # cancelled if it is pending or unscheduled.
    #
    # @return [Boolean] true if successfully cancelled else false
    def cancel
      if compare_and_set_state(:cancelled, :pending, :unscheduled)
        complete(false, nil, CancelledOperationError.new)
        # To avoid deadlocks this call must occur outside of #synchronize
        # Changing the state above should prevent redundant calls
        @parent.send(:remove_task, self)
      else
        false
      end
    end

    # Cancel this task and prevent it from executing. A task can only be
    # cancelled if it is `:pending` or `:unscheduled`.
    #
    # @return [Boolean] true if successfully cancelled else false
    #
    # @deprecated Use {#cancel} instead.
    def stop
      warn '[DEPRECATED] use #cancel instead'
      cancel
    end

    # Reschedule the task using the original delay and the current time.
    # A task can only be reset while it is `:pending`.
    #
    # @return [Boolean] true if successfully rescheduled else false
    def reset
      synchronize{ ns_reschedule(@delay) }
    end

    # Reschedule the task using the given delay and the current time.
    # A task can only be reset while it is `:pending`.
    #
    # @param [Float] delay the number of seconds to wait for before executing the task
    #
    # @return [Boolean] true if successfully rescheduled else false
    #
    # @raise [ArgumentError] When given a time that is in the past
    def reschedule(delay)
      synchronize{ ns_reschedule(calculate_delay!(delay)) }
    end

    # Execute an `:unscheduled` `ScheduledTask`. Immediately sets the state to `:pending`
    # and starts counting down toward execution. Does nothing if the `ScheduledTask` is
    # in any state other than `:unscheduled`.
    #
    # @return [ScheduledTask] a reference to `self`
    def execute
      if compare_and_set_state(:pending, :unscheduled)
        synchronize{ ns_schedule(@delay) }
      end
      self
    end

    # Create a new `ScheduledTask` object with the given block, execute it, and return the
    # `:pending` object.
    #
    # @param [Float] delay the number of seconds to wait for before executing the task
    #
    # @!macro executor_and_deref_options
    #
    # @return [ScheduledTask] the newly created `ScheduledTask` in the `:pending` state
    #
    # @raise [ArgumentError] if no block is given
    #
    # @!macro deprecated_scheduling_by_clock_time
    def self.execute(delay, opts = {}, &task)
      new(delay, opts, &task).execute
    end

    # Execute the task.
    #
    # @!visibility private
    def process_task
      safe_execute(@task, @args)
    end

    protected :set, :try_set, :fail, :complete

    protected

    # Schedule the task using the given delay and the current time.
    #
    # @param [Float] delay the number of seconds to wait for before executing the task
    #
    # @return [Boolean] true if successfully rescheduled else false
    #
    # @!visibility private
    def ns_schedule(delay)
      @delay = delay
      @time = Concurrent.monotonic_time + @delay
      @parent.send(:post_task, self)
    end

    # Reschedule the task using the given delay and the current time.
    # A task can only be reset while it is `:pending`.
    #
    # @param [Float] delay the number of seconds to wait for before executing the task
    #
    # @return [Boolean] true if successfully rescheduled else false
    #
    # @!visibility private
    def ns_reschedule(delay)
      return false unless ns_check_state?(:pending)
      @parent.send(:remove_task, self) && ns_schedule(delay)
    end

    # Calculate the actual delay in seconds based on the given delay.
    #
    # @param [Float] delay the number of seconds to wait for before executing the task
    #
    # @return [Float] the number of seconds to delay
    #
    # @raise [ArgumentError] if the intended execution time is not in the future
    # @raise [ArgumentError] if no block is given
    #
    # @!macro deprecated_scheduling_by_clock_time
    #
    # @!visibility private
    def calculate_delay!(delay)
      if delay.is_a?(Time)
        warn '[DEPRECATED] Use an interval not a clock time; schedule is now based on a monotonic clock'
        now = Time.now
        raise ArgumentError.new('schedule time must be in the future') if delay <= now
        delay.to_f - now.to_f
      else
        raise ArgumentError.new('seconds must be greater than zero') if delay.to_f < 0.0
        delay.to_f
      end
    end
  end
end<|MERGE_RESOLUTION|>--- conflicted
+++ resolved
@@ -1,11 +1,6 @@
 require 'concurrent/errors'
 require 'concurrent/ivar'
-<<<<<<< HEAD
-require 'concurrent/utility/timer'
-require 'concurrent/utility/deprecation'
-=======
 require 'concurrent/configuration'
->>>>>>> d82334d0
 require 'concurrent/executor/executor'
 require 'concurrent/executor/timer_set'
 require 'concurrent/utility/monotonic_time'
@@ -146,11 +141,7 @@
   #
   # @see Concurrent.timer
   class ScheduledTask < IVar
-<<<<<<< HEAD
-    include Deprecation
-=======
     include Comparable
->>>>>>> d82334d0
 
     # The executor on which to execute the task.
     # @!visibility private
@@ -212,10 +203,6 @@
     # 
     # @return [Float] the schedule time or nil if `unscheduled`
     def schedule_time
-<<<<<<< HEAD
-      Deprecation.deprecated 'schedule_time is now based on a monotonic clock'
-      @schedule_time
-=======
       synchronize { @time }
     end
 
@@ -224,7 +211,6 @@
     # @!visibility private
     def <=>(other)
       schedule_time <=> other.schedule_time
->>>>>>> d82334d0
     end
 
     # Has the task been cancelled?
