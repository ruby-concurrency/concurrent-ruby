--- conflicted
+++ resolved
@@ -1,13 +1,9 @@
 ## Current
 
-<<<<<<< HEAD
-## Release v1.1.10 (22 Mar 2022)
-=======
 * (#975) Set the Ruby compatibility version at 2.3
 * (#972) Remove Rubinius-related code
 
-## Release v1.1.10
->>>>>>> 5c89dc8a
+## Release v1.1.10 (22 Mar 2022)
 
 concurrent-ruby:
 
